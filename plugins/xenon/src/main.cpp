--- conflicted
+++ resolved
@@ -83,12 +83,9 @@
 void (*G_SetLastServerTime)(int clientNum, int lastServerTime) = reinterpret_cast<void (*)(int clientNum, int lastServerTime)>(0x82285D08);
 void (*Com_PrintError)(conChannel_t channel, const char *fmt, ...) = reinterpret_cast<void (*)(conChannel_t channel, const char *fmt, ...)>(0x82235C50);
 char (*va)(char *format, ...) = reinterpret_cast<char (*)(char *format, ...)>(0x821CD858);
-<<<<<<< HEAD
 void (*Scr_AddInt)(int value) = reinterpret_cast<void (*)(int value)>(0x822111C0);
 void (*Scr_Error)(const char *error) = reinterpret_cast<void (*)(const char *error)>(0x8220F6F0);
 gentity_s *(*Scr_GetEntity)(scr_entref_t entref) = reinterpret_cast<gentity_s *(*)(scr_entref_t entref)>(0x8224EE68);
-=======
->>>>>>> 7434d635
 
 // Variables
 serverStaticHeader_t *svsHeader = reinterpret_cast<serverStaticHeader_t *>(0x849F1580);
@@ -163,7 +160,6 @@
     RestoreBrushCollisions();
 }
 
-<<<<<<< HEAD
 struct BotAction
 {
     bool jump;
@@ -180,13 +176,6 @@
     {
         botActions[entref.entnum].jump = true;
     }
-=======
-bool BOT_JUMP = false;
-
-void GScr_BotAction(scr_entref_t entref)
-{
-    BOT_JUMP = true;
->>>>>>> 7434d635
 }
 
 Detour SV_ClientThinkDetour;
@@ -202,9 +191,7 @@
         cmd->rightmove = 0;
         cmd->buttons = 0;
 
-<<<<<<< HEAD
         int clientIndex = cl - svsHeader->clients;
-
         if (botActions.find(clientIndex) != botActions.end())
         {
             if (botActions[clientIndex].jump)
@@ -212,13 +199,6 @@
                 cmd->buttons = KEY_MASK_JUMP;
                 botActions[clientIndex].jump = false;
             }
-=======
-        // Handle bot jump
-        if (BOT_JUMP)
-        {
-            cmd->buttons = KEY_MASK_JUMP;
-            BOT_JUMP = false;
->>>>>>> 7434d635
         }
     }
 
@@ -271,13 +251,8 @@
     if (std::strcmp(*pName, "restorebrushcollisions") == 0)
         return reinterpret_cast<xfunction_t *>(&GScr_RestoreBrushCollisions);
 
-<<<<<<< HEAD
     if (std::strcmp(*pName, "botjump") == 0)
         return reinterpret_cast<xfunction_t *>(&GScr_BotJump);
-=======
-    if (std::strcmp(*pName, "botaction") == 0)
-        return reinterpret_cast<xfunction_t *>(&GScr_BotAction);
->>>>>>> 7434d635
 
     return result;
 }
